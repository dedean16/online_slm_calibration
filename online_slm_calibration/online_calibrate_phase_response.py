--- conflicted
+++ resolved
@@ -1,27 +1,8 @@
 import numpy as np
 import matplotlib.pyplot as plt
 import h5py
-import numpy as np
-from scipy.ndimage import median_filter
 
 from helper_functions import get_dict_from_hdf5
-<<<<<<< HEAD
-from calibration_functions import import_lut, grow_learn_lut
-from directories import data_folder
-
-
-# === Settings === #
-do_plot = False
-do_end_plot = True
-plot_per_its = 1500
-N = 2                           # Non-linearity factor. 1 = linear, 2 = 2PEF, 3 = 3PEF, etc., 0 = PMT is broken :)
-
-
-filepath_ref = data_folder.joinpath('slm_reference_phase_response.mat')     # Reference phase response
-filepath_measurements = data_folder.joinpath('slm_calibration_signal_feedback.mat')
-
-# Import feedback measurements
-=======
 from calibration_functions import learn_field, detrend
 from directories import data_folder
 from online_slm_calibration.plot_utilities import plot_results_ground_truth, plot_result_feedback_fit
@@ -45,7 +26,6 @@
 # Import feedback measurements and reference phase response
 filepath_ref = data_folder.joinpath("slm_reference_phase_response.mat")  # Reference phase response
 filepath_measurements = data_folder.joinpath("slm_calibration_signal_feedback.mat")
->>>>>>> 8e13d18d
 with h5py.File(filepath_measurements, "r") as f:
     feedback_dict = get_dict_from_hdf5(f)
     measurements = feedback_dict["feedback"]
@@ -94,32 +74,6 @@
 
 print(f"lr = {lr:.4f} (1.0), nl = {nl:.4f} ({settings['nonlinearity']})")
 
-<<<<<<< HEAD
-feedback_meas_raw = torch.tensor(file_dict['feedback'])
-feedback_meas_med = torch.tensor(median_filter(feedback_meas_raw, size=(1, 1)))
-gv0 = torch.tensor(file_dict['gv_row'] % 256, dtype=torch.int32)
-gv1 = torch.tensor(file_dict['gv_col'][0:8, :] % 256, dtype=torch.int32)
-
-# Import reference phase response measurements
-with h5py.File(filepath_ref) as f:
-    ref_dict = get_dict_from_hdf5(f)
-
-phase_response_per_gv = grow_learn_lut(
-    gray_values0=gv0, gray_values1=gv1, feedback_measurements=feedback_meas_med, nonlinearity=N, learning_rate=0.02,
-    iterations=1001, do_plot=do_plot, do_end_plot=do_end_plot, plot_per_its=plot_per_its, smooth_factor=10.0,
-    gray_value_slice_size=8)
-
-# Plot
-plt.subplot(1, 3, 1)
-plt.cla()
-linear_phase = np.linspace(0.0, 2*np.pi, 256)
-plt.errorbar(ref_dict['gray_values'][0], ref_dict['phase_mean'][0], yerr=ref_dict['phase_std'][0],
-             linestyle='--', color='#333333', label='Reference')
-plt.plot(phase_response_per_gv - phase_response_per_gv[0], color='C0', label='Predicted')
-plt.xlabel('Gray value')
-plt.ylabel('Phase response (rad)')
-plt.legend()
-=======
 plot_results_ground_truth(gv0, phase, amplitude, ref_gray, ref_phase, ref_phase_err, ref_amplitude)
 
 plt.figure()
@@ -136,5 +90,4 @@
 plt.title('Phase difference Ref-Pred')
 plt.xlabel('Gray value')
 plt.ylabel('$\\Delta\\phi$ (rad)')
->>>>>>> 8e13d18d
 plt.show()
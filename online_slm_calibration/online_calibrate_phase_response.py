--- conflicted
+++ resolved
@@ -4,11 +4,8 @@
 import h5py
 
 from helper_functions import get_dict_from_hdf5
-<<<<<<< HEAD
 from calibration_functions import learn_field
-=======
 from calibration_functions import grow_learn_field
->>>>>>> d5692ccf
 from directories import data_folder
 
 
@@ -31,14 +28,6 @@
     gv0 = feedback_dict["gv_row"].astype(int).ravel() % 256
     gv1 = feedback_dict["gv_col"].astype(int).ravel() % 256
 
-<<<<<<< HEAD
-=======
-feedback_meas = torch.tensor(feedback_dict['feedback'])
-gv0 = torch.tensor(feedback_dict['gv_row'] % 256, dtype=torch.int32)
-gv1 = torch.tensor(feedback_dict['gv_col'][0:8, :] % 256, dtype=torch.int32)
-
-# Import reference phase response measurements
->>>>>>> d5692ccf
 with h5py.File(filepath_ref) as f:
     ref_dict = get_dict_from_hdf5(f)
     ref_gray = ref_dict["gray_values"][0]
@@ -67,7 +56,6 @@
 
 
 # Learn phase response
-<<<<<<< HEAD
 lr, nl, phase, amplitude = learn_field(
     gray_values0=gv0, gray_values1=gv1, measurements=measurements, **settings
 )
@@ -87,21 +75,6 @@
 plt.plot(phase, color="C0", label="Predicted")
 plt.xlabel("Gray value")
 plt.ylabel("Phase response")
-=======
-B, phase, amplitude = grow_learn_field(
-    gray_values0=gv0, gray_values1=gv1, measurements=feedback_meas, nonlinearity=N, learning_rate=0.01, iterations=300,
-    do_plot=do_plot, do_end_plot=do_end_plot, plot_per_its=10, smooth_loss_factor=100.0, balance_factor=100.0, gray_value_slice_size=32)
-
-print(f'b = {amplitude.mean()}, B = {B} (1.0)')
-
-plt.figure()
-plt.subplot(2, 1, 1)
-plt.errorbar(ref_dict['gray_values'][0], ref_dict['phase_mean'][0], yerr=ref_dict['phase_std'][0],
-             linestyle='--', color='#333333', label='Reference')
-plt.plot(phase, color='C0', label='Predicted')
-plt.xlabel('Gray value')
-plt.ylabel('Phase response (rad)')
->>>>>>> d5692ccf
 plt.legend()
 plt.subplot(2, 1, 2)
 plt.plot(amplitude, color="C0", label="Amplitude")
